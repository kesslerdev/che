--- conflicted
+++ resolved
@@ -16,11 +16,7 @@
 import org.eclipse.che.api.core.jsonrpc.commons.RequestHandlerConfigurator;
 import org.eclipse.che.api.core.jsonrpc.commons.RequestHandlerManager;
 import org.eclipse.che.api.core.jsonrpc.commons.RequestTransmitter;
-<<<<<<< HEAD
-import org.eclipse.che.api.debug.shared.model.Location;
 import org.eclipse.che.ide.api.app.AppContext;
-=======
->>>>>>> 39dd1f08
 import org.eclipse.che.ide.api.debug.BreakpointManager;
 import org.eclipse.che.ide.api.debug.DebuggerServiceClient;
 import org.eclipse.che.ide.api.notification.NotificationManager;
@@ -51,13 +47,9 @@
       DebuggerManager debuggerManager,
       NotificationManager notificationManager,
       BreakpointManager breakpointManager,
-<<<<<<< HEAD
       AppContext appContext,
-      RequestHandlerManager requestHandlerManager) {
-=======
       RequestHandlerManager requestHandlerManager,
       DebuggerResourceHandlerFactory debuggerResourceHandlerFactory) {
->>>>>>> 39dd1f08
 
     super(
         service,
@@ -68,26 +60,11 @@
         eventBus,
         debuggerManager,
         notificationManager,
+        appContext,
         breakpointManager,
-<<<<<<< HEAD
-        appContext,
-        ID,
-        requestHandlerManager);
-  }
-
-  @Override
-  protected String fqnToPath(@NotNull Location location) {
-    return location.getResourcePath() == null ? location.getTarget() : location.getResourcePath();
-  }
-
-  @Override
-  protected String pathToFqn(VirtualFile file) {
-    return file.getLocation().toString();
-=======
         requestHandlerManager,
         debuggerResourceHandlerFactory,
         ID);
->>>>>>> 39dd1f08
   }
 
   @Override
