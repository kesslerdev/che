--- conflicted
+++ resolved
@@ -63,37 +63,18 @@
     public void initRepository(final Project project) {
         final GitOutputConsole console = gitOutputConsoleFactory.create(INIT_COMMAND_NAME);
 
-<<<<<<< HEAD
-        service.init(project.getLocation(), false).then(new Operation<Void>() {
-            @Override
-            public void apply(Void ignored) throws OperationException {
-                console.print(constant.initSuccess());
-                consolesPanelPresenter.addCommandOutput(console);
-                notificationManager.notify(constant.initSuccess());
-
-                project.synchronize();
-            }
-        }).catchError(new Operation<PromiseError>() {
-            @Override
-            public void apply(PromiseError error) throws OperationException {
-                handleError(error.getCause(), console);
-                consolesPanelPresenter.addCommandOutput(console);
-            }
-        });
-=======
         service.init(project.getLocation(), false)
                .then(ignored -> {
                    console.print(constant.initSuccess());
-                   consolesPanelPresenter.addCommandOutput(appContext.getDevMachine().getId(), console);
+                   consolesPanelPresenter.addCommandOutput(console);
                    notificationManager.notify(constant.initSuccess());
 
                    project.synchronize();
                })
                .catchError(error -> {
                    handleError(error.getCause(), console);
-                   consolesPanelPresenter.addCommandOutput(appContext.getDevMachine().getId(), console);
+                   consolesPanelPresenter.addCommandOutput(console);
                });
->>>>>>> ef74274e
     }
 
     /**
