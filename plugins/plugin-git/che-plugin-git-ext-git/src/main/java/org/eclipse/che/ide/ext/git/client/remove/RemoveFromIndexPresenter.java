--- conflicted
+++ resolved
@@ -96,37 +96,18 @@
 
         checkState(!isNullOrEmpty(resources));
 
-<<<<<<< HEAD
-        service.remove(project.getLocation(), toRelativePaths(resources), view.isRemoved()).then(new Operation<Void>() {
-            @Override
-            public void apply(Void ignored) throws OperationException {
-                console.print(constant.removeFilesSuccessfull());
-                consolesPanelPresenter.addCommandOutput(console);
-                notificationManager.notify(constant.removeFilesSuccessfull());
-
-                project.synchronize();
-            }
-        }).catchError(new Operation<PromiseError>() {
-            @Override
-            public void apply(PromiseError error) throws OperationException {
-                handleError(error.getCause(), console);
-                consolesPanelPresenter.addCommandOutput(console);
-            }
-        });
-=======
         service.remove(project.getLocation(), toRelativePaths(resources), view.isRemoved())
                .then(ignored -> {
                    console.print(constant.removeFilesSuccessfull());
-                   consolesPanelPresenter.addCommandOutput(appContext.getDevMachine().getId(), console);
+                   consolesPanelPresenter.addCommandOutput(console);
                    notificationManager.notify(constant.removeFilesSuccessfull());
 
                    project.synchronize();
                })
                .catchError(error -> {
                    handleError(error.getCause(), console);
-                   consolesPanelPresenter.addCommandOutput(appContext.getDevMachine().getId(), console);
+                   consolesPanelPresenter.addCommandOutput(console);
                });
->>>>>>> ef74274e
 
         view.close();
     }
