#
# Copyright (c) 2018 Red Hat, Inc.
# This program and the accompanying materials are made
# available under the terms of the Eclipse Public License 2.0
# which is available at https://www.eclipse.org/legal/epl-2.0/
#
# SPDX-License-Identifier: EPL-2.0
#

cheDevfileRegistry:
<<<<<<< HEAD
  image: quay.io/eclipse/che-devfile-registry:7.6.0
=======
  image: quay.io/eclipse/che-devfile-registry:7.7.0
>>>>>>> ac28a2ef
  imagePullPolicy: Always
  memoryLimit: 256Mi
  memoryRequests: 16Mi<|MERGE_RESOLUTION|>--- conflicted
+++ resolved
@@ -8,11 +8,7 @@
 #
 
 cheDevfileRegistry:
-<<<<<<< HEAD
-  image: quay.io/eclipse/che-devfile-registry:7.6.0
-=======
   image: quay.io/eclipse/che-devfile-registry:7.7.0
->>>>>>> ac28a2ef
   imagePullPolicy: Always
   memoryLimit: 256Mi
   memoryRequests: 16Mi