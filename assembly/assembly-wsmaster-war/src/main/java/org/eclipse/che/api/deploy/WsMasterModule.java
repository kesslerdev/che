/*******************************************************************************
 * Copyright (c) 2012-2017 Codenvy, S.A.
 * All rights reserved. This program and the accompanying materials
 * are made available under the terms of the Eclipse Public License v1.0
 * which accompanies this distribution, and is available at
 * http://www.eclipse.org/legal/epl-v10.html
 *
 * Contributors:
 *   Codenvy, S.A. - initial API and implementation
 *******************************************************************************/
package org.eclipse.che.api.deploy;

import com.google.inject.AbstractModule;
import com.google.inject.multibindings.MapBinder;
import com.google.inject.multibindings.Multibinder;
import com.google.inject.name.Names;

import org.eclipse.che.api.agent.GitCredentialsAgent;
import org.eclipse.che.api.agent.LSCSharpAgent;
import org.eclipse.che.api.agent.LSJsonAgent;
import org.eclipse.che.api.agent.LSPhpAgent;
import org.eclipse.che.api.agent.LSPythonAgent;
import org.eclipse.che.api.agent.LSTypeScriptAgent;
import org.eclipse.che.api.agent.SshAgent;
import org.eclipse.che.api.agent.UnisonAgent;
import org.eclipse.che.api.agent.WsAgent;
import org.eclipse.che.api.agent.server.impl.LocalAgentRegistry;
import org.eclipse.che.api.agent.server.launcher.AgentLauncher;
import org.eclipse.che.api.agent.shared.model.Agent;
import org.eclipse.che.api.core.rest.CheJsonProvider;
import org.eclipse.che.api.core.rest.MessageBodyAdapter;
import org.eclipse.che.api.core.rest.MessageBodyAdapterInterceptor;
import org.eclipse.che.api.factory.server.FactoryAcceptValidator;
import org.eclipse.che.api.factory.server.FactoryCreateValidator;
import org.eclipse.che.api.factory.server.FactoryEditValidator;
import org.eclipse.che.api.factory.server.FactoryParametersResolver;
<<<<<<< HEAD
import org.eclipse.che.api.recipe.JpaRecipeDao;
import org.eclipse.che.api.recipe.RecipeDao;
import org.eclipse.che.api.recipe.RecipeLoader;
import org.eclipse.che.api.recipe.RecipeService;
import org.eclipse.che.api.user.server.TokenValidator;
import org.eclipse.che.api.workspace.server.RemoveWorkspaceFilesAfterRemoveWorkspaceEventSubscriber;
import org.eclipse.che.api.workspace.server.adapter.StackMessageBodyAdapter;
import org.eclipse.che.api.workspace.server.adapter.WorkspaceConfigMessageBodyAdapter;
import org.eclipse.che.api.workspace.server.adapter.WorkspaceMessageBodyAdapter;
import org.eclipse.che.api.workspace.server.spi.dummy.DummyInfrastructureModule;
=======
import org.eclipse.che.api.machine.server.recipe.RecipeLoader;
import org.eclipse.che.api.machine.shared.Constants;
import org.eclipse.che.api.user.server.TokenValidator;
import org.eclipse.che.api.workspace.server.WorkspaceConfigMessageBodyAdapter;
import org.eclipse.che.api.workspace.server.WorkspaceMessageBodyAdapter;
import org.eclipse.che.api.workspace.server.stack.StackLoader;
import org.eclipse.che.api.workspace.server.stack.StackMessageBodyAdapter;
>>>>>>> b95d74c5
import org.eclipse.che.core.db.schema.SchemaInitializer;
import org.eclipse.che.inject.DynaModule;
import org.eclipse.che.plugin.github.factory.resolver.GithubFactoryParametersResolver;
import org.eclipse.che.workspace.infrastructure.docker.DockerInfraModule;
import org.eclipse.che.workspace.infrastructure.docker.local.LocalDockerModule;
import org.eclipse.che.workspace.infrastructure.docker.snapshot.JpaSnapshotDao;
import org.eclipse.che.workspace.infrastructure.docker.snapshot.SnapshotDao;
import org.flywaydb.core.internal.util.PlaceholderReplacer;

import javax.sql.DataSource;

import static com.google.inject.matcher.Matchers.subclassesOf;
import static org.eclipse.che.inject.Matchers.names;

/** @author andrew00x */
@DynaModule
public class WsMasterModule extends AbstractModule {
    @Override
    protected void configure() {
        // db related components modules
        install(new com.google.inject.persist.jpa.JpaPersistModule("main"));
        install(new org.eclipse.che.account.api.AccountModule());
        install(new org.eclipse.che.api.user.server.jpa.UserJpaModule());
        install(new org.eclipse.che.api.ssh.server.jpa.SshJpaModule());
//        install(new org.eclipse.che.api.machine.server.jpa.MachineJpaModule());
        bind(RecipeDao.class).to(JpaRecipeDao.class);
        // TODO spi move into docker infra impl
        bind(SnapshotDao.class).to(JpaSnapshotDao.class);
        install(new org.eclipse.che.api.workspace.server.jpa.WorkspaceJpaModule());
        install(new org.eclipse.che.api.core.jsonrpc.impl.JsonRpcModule());
        install(new org.eclipse.che.api.core.websocket.impl.WebSocketModule());

        // db configuration
        bind(DataSource.class).toProvider(org.eclipse.che.core.db.h2.H2DataSourceProvider.class);
        bind(SchemaInitializer.class).to(org.eclipse.che.core.db.schema.impl.flyway.FlywaySchemaInitializer.class);
        bind(org.eclipse.che.core.db.DBInitializer.class).asEagerSingleton();
        bind(PlaceholderReplacer.class).toProvider(org.eclipse.che.core.db.schema.impl.flyway.PlaceholderReplacerProvider.class);

        //factory
        bind(FactoryAcceptValidator.class).to(org.eclipse.che.api.factory.server.impl.FactoryAcceptValidatorImpl.class);
        bind(FactoryCreateValidator.class).to(org.eclipse.che.api.factory.server.impl.FactoryCreateValidatorImpl.class);
        bind(FactoryEditValidator.class).to(org.eclipse.che.api.factory.server.impl.FactoryEditValidatorImpl.class);
        bind(org.eclipse.che.api.factory.server.FactoryService.class);
        install(new org.eclipse.che.api.factory.server.jpa.FactoryJpaModule());

        Multibinder<FactoryParametersResolver> factoryParametersResolverMultibinder =
                Multibinder.newSetBinder(binder(), FactoryParametersResolver.class);
        factoryParametersResolverMultibinder.addBinding()
                                            .to(GithubFactoryParametersResolver.class);

        bind(org.eclipse.che.api.user.server.CheUserCreator.class);

        bind(TokenValidator.class).to(org.eclipse.che.api.local.DummyTokenValidator.class);

        bind(org.eclipse.che.api.core.rest.ApiInfoService.class);
        bind(org.eclipse.che.api.project.server.template.ProjectTemplateDescriptionLoader.class).asEagerSingleton();
        bind(org.eclipse.che.api.project.server.template.ProjectTemplateRegistry.class);
        bind(org.eclipse.che.api.project.server.template.ProjectTemplateService.class);
        bind(org.eclipse.che.api.ssh.server.SshService.class);
        bind(RecipeService.class);
        bind(org.eclipse.che.api.user.server.UserService.class);
        bind(org.eclipse.che.api.user.server.ProfileService.class);
        bind(org.eclipse.che.api.user.server.PreferencesService.class);

        bind(org.eclipse.che.api.workspace.server.stack.StackLoader.class);
        MapBinder<String, String> stacks = MapBinder.newMapBinder(binder(), String.class, String.class,
                                                                  Names.named(StackLoader.CHE_PREDEFINED_STACKS));
        stacks.addBinding("stacks.json").toInstance("stacks-images");
        stacks.addBinding("che-in-che.json").toInstance("");
        bind(org.eclipse.che.api.workspace.server.stack.StackService.class);
        bind(org.eclipse.che.api.workspace.server.TemporaryWorkspaceRemover.class);
        bind(org.eclipse.che.api.workspace.server.WorkspaceService.class);
        bind(org.eclipse.che.api.workspace.server.event.WorkspaceMessenger.class).asEagerSingleton();
        bind(org.eclipse.che.api.workspace.server.event.WorkspaceJsonRpcMessenger.class).asEagerSingleton();
        bind(org.eclipse.che.plugin.docker.machine.ext.DockerMachineExtServerChecker.class);
        bind(org.eclipse.che.plugin.docker.machine.ext.DockerMachineTerminalChecker.class);
        bind(org.eclipse.che.everrest.EverrestDownloadFileResponseFilter.class);
        bind(org.eclipse.che.everrest.ETagResponseFilter.class);
        bind(org.eclipse.che.api.agent.server.AgentRegistryService.class);

        // temporary solution
        bind(org.eclipse.che.api.workspace.server.event.RuntimeStatusJsonRpcMessenger.class).asEagerSingleton();
        bind(org.eclipse.che.api.workspace.server.event.MachineStatusJsonRpcMessenger.class).asEagerSingleton();
        bind(org.eclipse.che.api.workspace.server.event.ServerStatusJsonRpcMessenger.class).asEagerSingleton();
        //

        bind(org.eclipse.che.security.oauth.OAuthAuthenticatorProvider.class)
                .to(org.eclipse.che.security.oauth.OAuthAuthenticatorProviderImpl.class);
        bind(org.eclipse.che.security.oauth.shared.OAuthTokenProvider.class)
                .to(org.eclipse.che.security.oauth.OAuthAuthenticatorTokenProvider.class);
        bind(org.eclipse.che.security.oauth.OAuthAuthenticationService.class);

        bind(org.eclipse.che.api.core.notification.WSocketEventBusServer.class);
        // additional ports for development of extensions
<<<<<<< HEAD
// FIXME: spi
//        Multibinder<org.eclipse.che.api.core.model.machine.ServerConf> machineServers
//                = Multibinder.newSetBinder(binder(),
//                                           org.eclipse.che.api.core.model.machine.ServerConf.class,
//                                           Names.named("machine.docker.dev_machine.machine_servers"));
//        machineServers.addBinding().toInstance(
//                new org.eclipse.che.api.machine.server.model.impl.ServerConfImpl(Constants.WSAGENT_DEBUG_REFERENCE, "4403/tcp", "http",
//                                                                                 null));

//        bind(org.eclipse.che.api.agent.server.WsAgentHealthChecker.class)
//                .to(org.eclipse.che.api.agent.server.WsAgentHealthCheckerImpl.class);

        bind(RecipeLoader.class);
        Multibinder.newSetBinder(binder(), String.class, Names.named("predefined.recipe.path"))
                   .addBinding()
                   .toInstance("predefined-recipes.json");
=======
        Multibinder<org.eclipse.che.api.core.model.machine.ServerConf> machineServers
                = Multibinder.newSetBinder(binder(),
                                           org.eclipse.che.api.core.model.machine.ServerConf.class,
                                           Names.named("machine.docker.dev_machine.machine_servers"));
        machineServers.addBinding().toInstance(
                new org.eclipse.che.api.machine.server.model.impl.ServerConfImpl(Constants.WSAGENT_DEBUG_REFERENCE, "4403/tcp", "http",
                                                                                 null));

        bind(org.eclipse.che.api.agent.server.WsAgentHealthChecker.class)
                .to(org.eclipse.che.api.agent.server.WsAgentHealthCheckerImpl.class);

        bind(org.eclipse.che.api.machine.server.recipe.RecipeLoader.class);
        Multibinder.newSetBinder(binder(), String.class, Names.named(RecipeLoader.CHE_PREDEFINED_RECIPES))
                   .addBinding().toInstance("predefined-recipes.json");
>>>>>>> b95d74c5

// FIXME: spi
//        bind(org.eclipse.che.api.workspace.server.event.MachineStateListener.class).asEagerSingleton();

        // agents
        bind(org.eclipse.che.api.agent.server.AgentRegistry.class).to(LocalAgentRegistry.class);
        Multibinder<Agent> agents = Multibinder.newSetBinder(binder(), Agent.class);
        agents.addBinding().to(SshAgent.class);
        agents.addBinding().to(UnisonAgent.class);
        agents.addBinding().to(org.eclipse.che.api.agent.ExecAgent.class);
        agents.addBinding().to(org.eclipse.che.api.agent.TerminalAgent.class);
        agents.addBinding().to(WsAgent.class);
        agents.addBinding().to(LSPhpAgent.class);
        agents.addBinding().to(LSPythonAgent.class);
        agents.addBinding().to(LSJsonAgent.class);
        agents.addBinding().to(LSCSharpAgent.class);
        agents.addBinding().to(LSTypeScriptAgent.class);
        agents.addBinding().to(GitCredentialsAgent.class);

        Multibinder<AgentLauncher> launchers = Multibinder.newSetBinder(binder(), AgentLauncher.class);
// FIXME: spi
//        launchers.addBinding().to(WsAgentLauncher.class);
//        launchers.addBinding().to(org.eclipse.che.api.agent.ExecAgentLauncher.class);
//        launchers.addBinding().to(org.eclipse.che.api.agent.TerminalAgentLauncher.class);
//        launchers.addBinding().to(SshAgentLauncher.class);

        bindConstant().annotatedWith(Names.named("machine.ws_agent.run_command"))
                      .to("export JPDA_ADDRESS=\"4403\" && ~/che/ws-agent/bin/catalina.sh jpda run");
        bindConstant().annotatedWith(Names.named("machine.terminal_agent.run_command"))
                      .to("$HOME/che/terminal/che-websocket-terminal " +
                          "-addr :4411 " +
                          "-cmd ${SHELL_INTERPRETER}");
        bindConstant().annotatedWith(Names.named("machine.exec_agent.run_command"))
                      .to("$HOME/che/exec-agent/che-exec-agent " +
                          "-addr :4412 " +
                          "-cmd ${SHELL_INTERPRETER} " +
                          "-logs-dir $HOME/che/exec-agent/logs");

        bind(org.eclipse.che.api.deploy.WsMasterAnalyticsAddresser.class);

// FIXME: spi
//        Multibinder<org.eclipse.che.api.machine.server.spi.InstanceProvider> machineImageProviderMultibinder =
//                Multibinder.newSetBinder(binder(), org.eclipse.che.api.machine.server.spi.InstanceProvider.class);
//        machineImageProviderMultibinder.addBinding().to(org.eclipse.che.plugin.docker.machine.DockerInstanceProvider.class);

//        bind(org.eclipse.che.api.environment.server.MachineInstanceProvider.class)
//                .to(org.eclipse.che.plugin.docker.machine.MachineProviderImpl.class);

        install(new org.eclipse.che.api.core.rest.CoreRestModule());
        install(new org.eclipse.che.api.core.util.FileCleaner.FileCleanerModule());
// FIXME: spi
//        install(new org.eclipse.che.plugin.docker.machine.local.LocalDockerModule());
//        install(new org.eclipse.che.api.machine.server.MachineModule());
// FIXME: spi
//        install(new org.eclipse.che.plugin.docker.machine.ext.DockerExtServerModule());
        install(new org.eclipse.che.swagger.deploy.DocsModule());
// FIXME: spi
//        install(new org.eclipse.che.plugin.machine.ssh.SshMachineModule());
// FIXME: spi
//        install(new org.eclipse.che.workspace.infrastructure.docker.old.proxy.DockerProxyModule());
        install(new org.eclipse.che.commons.schedule.executor.ScheduleModule());

        final Multibinder<MessageBodyAdapter> adaptersMultibinder = Multibinder.newSetBinder(binder(), MessageBodyAdapter.class);
        adaptersMultibinder.addBinding().to(WorkspaceConfigMessageBodyAdapter.class);
        adaptersMultibinder.addBinding().to(WorkspaceMessageBodyAdapter.class);
        adaptersMultibinder.addBinding().to(StackMessageBodyAdapter.class);

        final MessageBodyAdapterInterceptor interceptor = new MessageBodyAdapterInterceptor();
        requestInjection(interceptor);
        bindInterceptor(subclassesOf(CheJsonProvider.class), names("readFrom"), interceptor);
// FIXME: spi
//        bind(org.eclipse.che.api.workspace.server.WorkspaceFilesCleaner.class);
//                .to(org.eclipse.che.workspace.infrastructure.docker.old.cleaner.LocalWorkspaceFilesCleaner.class);
//        bind(org.eclipse.che.api.environment.server.InfrastructureProvisioner.class)
//                .to(org.eclipse.che.plugin.docker.machine.local.LocalCheInfrastructureProvisioner.class);

        // system components
        bind(org.eclipse.che.api.system.server.SystemService.class);
        bind(org.eclipse.che.api.system.server.SystemEventsWebsocketBroadcaster.class).asEagerSingleton();
// FIXME: spi
//        install(new org.eclipse.che.workspace.infrastructure.docker.old.config.dns.DnsResolversModule());

// FIXME: spi
//        bind(org.eclipse.che.api.agent.server.filters.AddExecAgentInWorkspaceFilter.class);
//        bind(org.eclipse.che.api.agent.server.filters.AddExecAgentInStackFilter.class);

// FIXME: spi
        install(new DummyInfrastructureModule());
        install(new DockerInfraModule());
        install(new LocalDockerModule());
        bind(RemoveWorkspaceFilesAfterRemoveWorkspaceEventSubscriber.class).asEagerSingleton();
    }
}<|MERGE_RESOLUTION|>--- conflicted
+++ resolved
@@ -34,7 +34,6 @@
 import org.eclipse.che.api.factory.server.FactoryCreateValidator;
 import org.eclipse.che.api.factory.server.FactoryEditValidator;
 import org.eclipse.che.api.factory.server.FactoryParametersResolver;
-<<<<<<< HEAD
 import org.eclipse.che.api.recipe.JpaRecipeDao;
 import org.eclipse.che.api.recipe.RecipeDao;
 import org.eclipse.che.api.recipe.RecipeLoader;
@@ -45,15 +44,7 @@
 import org.eclipse.che.api.workspace.server.adapter.WorkspaceConfigMessageBodyAdapter;
 import org.eclipse.che.api.workspace.server.adapter.WorkspaceMessageBodyAdapter;
 import org.eclipse.che.api.workspace.server.spi.dummy.DummyInfrastructureModule;
-=======
-import org.eclipse.che.api.machine.server.recipe.RecipeLoader;
-import org.eclipse.che.api.machine.shared.Constants;
-import org.eclipse.che.api.user.server.TokenValidator;
-import org.eclipse.che.api.workspace.server.WorkspaceConfigMessageBodyAdapter;
-import org.eclipse.che.api.workspace.server.WorkspaceMessageBodyAdapter;
 import org.eclipse.che.api.workspace.server.stack.StackLoader;
-import org.eclipse.che.api.workspace.server.stack.StackMessageBodyAdapter;
->>>>>>> b95d74c5
 import org.eclipse.che.core.db.schema.SchemaInitializer;
 import org.eclipse.che.inject.DynaModule;
 import org.eclipse.che.plugin.github.factory.resolver.GithubFactoryParametersResolver;
@@ -148,7 +139,6 @@
 
         bind(org.eclipse.che.api.core.notification.WSocketEventBusServer.class);
         // additional ports for development of extensions
-<<<<<<< HEAD
 // FIXME: spi
 //        Multibinder<org.eclipse.che.api.core.model.machine.ServerConf> machineServers
 //                = Multibinder.newSetBinder(binder(),
@@ -161,26 +151,9 @@
 //        bind(org.eclipse.che.api.agent.server.WsAgentHealthChecker.class)
 //                .to(org.eclipse.che.api.agent.server.WsAgentHealthCheckerImpl.class);
 
-        bind(RecipeLoader.class);
-        Multibinder.newSetBinder(binder(), String.class, Names.named("predefined.recipe.path"))
-                   .addBinding()
-                   .toInstance("predefined-recipes.json");
-=======
-        Multibinder<org.eclipse.che.api.core.model.machine.ServerConf> machineServers
-                = Multibinder.newSetBinder(binder(),
-                                           org.eclipse.che.api.core.model.machine.ServerConf.class,
-                                           Names.named("machine.docker.dev_machine.machine_servers"));
-        machineServers.addBinding().toInstance(
-                new org.eclipse.che.api.machine.server.model.impl.ServerConfImpl(Constants.WSAGENT_DEBUG_REFERENCE, "4403/tcp", "http",
-                                                                                 null));
-
-        bind(org.eclipse.che.api.agent.server.WsAgentHealthChecker.class)
-                .to(org.eclipse.che.api.agent.server.WsAgentHealthCheckerImpl.class);
-
-        bind(org.eclipse.che.api.machine.server.recipe.RecipeLoader.class);
+        bind(org.eclipse.che.api.recipe.RecipeLoader.class);
         Multibinder.newSetBinder(binder(), String.class, Names.named(RecipeLoader.CHE_PREDEFINED_RECIPES))
                    .addBinding().toInstance("predefined-recipes.json");
->>>>>>> b95d74c5
 
 // FIXME: spi
 //        bind(org.eclipse.che.api.workspace.server.event.MachineStateListener.class).asEagerSingleton();
