--- conflicted
+++ resolved
@@ -223,18 +223,9 @@
         if (isFinished()) {
             commandExecutor.executeCommand(command, machine);
         } else {
-<<<<<<< HEAD
             // FIXME: spi
-            execAgentCommandManager.killProcess(""/*machine.getId()*/, pid).then(new Operation<ProcessKillResponseDto>() {
-                @Override
-                public void apply(ProcessKillResponseDto arg) throws OperationException {
-                    commandExecutor.executeCommand(command, machine);
-                }
-            });
-=======
-            execAgentCommandManager.killProcess(machine.getId(), pid)
+            execAgentCommandManager.killProcess(""/*machine.getId()*/, pid)
                                    .onSuccess(() -> commandExecutor.executeCommand(command, machine));
->>>>>>> 19360a04
         }
     }
 
