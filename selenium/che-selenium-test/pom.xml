--- conflicted
+++ resolved
@@ -133,14 +133,11 @@
         <dependency>
             <groupId>org.eclipse.che.multiuser</groupId>
             <artifactId>che-multiuser-api-permission</artifactId>
-<<<<<<< HEAD
-=======
             <scope>runtime</scope>
         </dependency>
         <dependency>
             <groupId>org.eclipse.che.plugin</groupId>
             <artifactId>che-plugin-github-server</artifactId>
->>>>>>> fe005f3d
             <scope>runtime</scope>
         </dependency>
         <dependency>
